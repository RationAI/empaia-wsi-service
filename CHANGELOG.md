# Changelog

<<<<<<< HEAD
## 0.11.0

- New plugin concept
=======
## 0.10.20

- Updated Dependencies
>>>>>>> d9cb9109

## 0.10.19

- Updated Dependencies

## 0.10.18

- Updated Dependencies

## 0.10.17

- Updated Dependencies

## 0.10.16

- Updated Dependencies

## 0.10.15

- Updated Dependencies

## 0.10.14

- Updated Dependencies

## 0.10.13

- Updated Dependencies

## 0.10.12

- Fixed circular import error in plugins

## 0.10.11

- Updated Dependencies

## 0.10.10

- Adapted SyncSlide to include border handling and return numpy arrays as default

## 0.10.9

- Updated Dependencies

## 0.10.8

- Fixed direct tile access for YCbCr

## 0.10.7

- Fixed support for grayscale images

## 0.10.6

- Added python package release
- Added SyncSlide for direct slide access

## 0.10.5

- Updated Dependencies

## 0.10.4

- Updated Dependencies

## 0.10.3

- Updated Dependencies

## 0.10.2

- Updated Dependencies

## 0.10.1

- tiffslide and openslide compatibility fix

## 0.10.0

- added tiffslide plugin with raw tile support for svs and tiff
- added tests for out of image region and tile requests
- added out of image region and tile support to wsi service
- added z-stack parameter validation
- added possibility to add a plugin query
- added padding color query for tile requests
- added level validation for region and tile requests
- updated viewer to openlayers 7.1.0

## 0.9.7

- Updated Dependencies

## 0.9.6

- Updated Dependencies

## 0.9.5

- Updated Dependencies

## 0.9.4

- Updated Dependencies

## 0.9.3

- Updated Dependencies

## 0.9.2

- moved tests folder

## 0.9.1

- fixed default storage mapper address

## 0.9.0

- introduced new structure to support different api versions
- added api v3

## 0.8.3

- Fixed openslide plugin thumbnail bug

## 0.8.2

- Updated Dependencies

## 0.8.1

- Updated Dependencies

## 0.8.0

- Added download endpoint

## 0.7.30

- Updated Dependencies

## 0.7.29

- Updated Dependencies

## 0.7.28

- Updated Dependencies

## 0.7.27

- Updated Dependencies

## 0.7.26

- Updated Dependencies

## 0.7.25

- Updated Dependencies

## 0.7.24

- Updated Dependencies

## 0.7.23

- Updated Dependencies
- Added additional checks for pixel size of generic tiff

## 0.7.22

- Updated Dependencies

## 0.7.21

- Updated Dependencies

## 0.7.20

- Updated Dependencies

## 0.7.19

- Updated Dependencies

## 0.7.18

- Updated Dependencies

## 0.7.17

- Updated dependancies and fixed tifffile dep

## 0.7.16

- Updated Dependencies

## 0.7.15

- Custom OpenSlide version will be used in Docker build
- Added adjustments to openslide plugin for VSF support

## 0.7.14

- Updated Dependencies

## 0.7.13

- Added DICOM plugin based on wsidicom
- Set pycodestyle max-length to 120
  - Some needed formattings in code and comments

## 0.7.12

- Updated Dependencies

## 0.7.11

- Updated Dependencies

## 0.7.10

- Fixed dev mode

## 0.7.9

- Updated Dependencies

## 0.7.8

- Use more meaningful http error codes

## 0.7.7

- Updated Dependencies

## 0.7.6

- Fixed no proxy setting for ci

## 0.7.5

- Updated Dependencies

## 0.7.4

- Updated Dockerfile

## 0.7.3

- Updated Dockerfile

## 0.7.2

- Small CI update

## 0.7.1

- Improved docker build time

## 0.7.0

- Updated CI
- Added pycodestyle check
- Updated models
- Updated dependencies
  - tifffile plugin now returns slightly different thumbnails

## 0.6.8

- Fixed slide_id bug for isyntax

## 0.6.7

- added cors_allow_origins to settings again and made allow_credentials also configurable via cors_allow_credentials

## 0.6.6

- allow all origins, which is now possible because frontends do no more use client credentials (instead they explicitly use an authorization header)

## 0.6.5

- Fixed debug layer in viewer
- Fixed validation viewer padding

## 0.6.4

- Bugfix for slide cache, added close on removal

## 0.6.3

- Bugfix for tiff: removed JPEG compression

## 0.6.2

- Added cache for slide/image handles
- Fixed Leica rounding bug

## 0.6.1

- removed explicit logging timestamps

## 0.6.0

- Extended async to all slide plugin functions
- Added cache for storage mapper
- Fixed slow response due to StreamingResponse

## 0.5.7

- Fixed local mode uuid generation

## 0.5.6

- Use storage address to cache open slides (workaround)
- Added logger

## 0.5.5

- Return requested single channel tiles as grayscale images

## 0.5.4

- Added quickstart section to README
- Added default command to docker image
- Changed default settings to local mode with enabled viewer
- Updated models
- Removed performance tests

## 0.5.3

- Added a refresh-method that is called in supporting plugins

## 0.5.2

- plugin call is now async for compatibility with the deformation plugin

## 0.5.1

- Enabled local mapper to work with multiple workers
- Made all endpoints async

## 0.5.0

- Added PIL base plugin to support image formats like jpg, png

## 0.4.7

- Added service status model

## 0.4.6

- Added flag to activate viewer routes
- Improved error handling for storage mapper requests

## 0.4.5

- Added max_thumbnail_size setting for thumbnail endpoint
- Added locking to slide manager

## 0.4.4

- Updated outdated python packages

## 0.4.3

- Improved OpenAPI docs and README

## 0.4.2

- Added info about plugin versions to /alive endpoint
- Added info about plugin creation

## 0.4.1

- Automatically set fastapi version
- Fix for padding color in global settings

## 0.4.0

- Implemented plugins based on python packages
- Added base plugins openslide, tifffile

## 0.3.1

- Added pre-loading of files for the local mapper
- Added support for philips tiff-files

## 0.3.0

- Added max_x and max_y parameter to label and macro route to restrict image size
- Added padding_color in tile route to enable setting background color for slide tiles in viewer

## 0.2.4

- Populate settings from environment

## 0.2.3

- Refactored wsi-service (entrypoint, tests, color value in info, philips sdk)

## 0.2.2

- Fixed deformation bug in deformation_plugin
- Changed data format from png to jpeg in deformation_plugin

## 0.2.1

- Updated docker image from Python 3.8 to 3.9

## 0.2.0

- Added support for deformed slides in .sqreg format (requires additional (optional) binaries)

## 0.1.3

- Fix for unequal tile sizes in info route

## 0.1.2

- Added support for Philips isyntax format
- Restructured tests and test pipeline
- Starting service via docker-compose

## 0.1.1

- CI: Added version check<|MERGE_RESOLUTION|>--- conflicted
+++ resolved
@@ -1,14 +1,12 @@
 # Changelog
 
-<<<<<<< HEAD
 ## 0.11.0
 
 - New plugin concept
-=======
+
 ## 0.10.20
 
 - Updated Dependencies
->>>>>>> d9cb9109
 
 ## 0.10.19
 
