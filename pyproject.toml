[tool.poetry]
name = "wsi-service"
<<<<<<< HEAD
version = "0.8.0"
=======
version = "0.7.30"
>>>>>>> 6db09dca
description = "EMPAIA WSI Service to stream whole slide images"
authors = ["EMPAIA <dev-support@empaia.org>"]
license = "MIT"

[tool.poetry.dependencies]
python = "^3.8"
pydantic = {extras = ["dotenv"], version = "^1.9.0"}
fastapi = "^0.82.0"
requests = "^2.27.1"
uvicorn = "^0.18.0"
numpy = "^1.22.3"
Pillow = "^9.0.0"
imagecodecs = "^2022.2.22"
tifffile = "^2022.5.0"
uvloop = "^0.16.0"
aiohttp = "^3.8.1"
httptools = "^0.4.0"
filelock = "^3.6.0"
idna = "^3.3"
zipfly = "^6.0.3"

[tool.poetry.dev-dependencies]
aioresponses = "^0.7.3"
black = "^22.1.0"
debugpy = "^1.5.1"
isort = "^5.10.1"
psutil = "^5.9.0"
pycodestyle = "^2.8.0"
pylint = "^2.12.2"
pytest-aioresponses = "^0.2.0"
pytest-asyncio = "^0.19.0"
pytest-cov = "^3.0.0"
pytest = "^7.1.0"
requests-mock = "^1.9.3"
wsi-service-plugin-tifffile = { path = "wsi_service_base_plugins/tifffile", develop = true }
wsi-service-plugin-pil = { path = "wsi_service_base_plugins/pil", develop = true }
wsi-service-plugin-openslide = { path = "wsi_service_base_plugins/openslide", develop = true }
wsi-service-plugin-wsidicom = { path = "wsi_service_base_plugins/wsidicom", develop = true }

[build-system]
requires = ["poetry-core>=1.0.0"]
build-backend = "poetry.core.masonry.api"

[tool.black]
line-length = 120

[tool.isort]
line_length = 120
profile = "black"
multi_line_output = 3
include_trailing_comma = true

[tool.pylint."MASTER"]
ignored-modules = ["pydantic"]
ignore = ["wsi_service/models/tests"]

[tool.pylint."MESSAGES CONTROL"]
max-line-length = 120
disable = "R,C,W0613,E0213,W0603,W0231,E1136,W0707,W0622,W0201,E0401"

[tool.pytest.ini_options]
addopts = "--asyncio-mode=strict"
testpaths = [
    "wsi_service/tests",
    "wsi_service_base_plugins/openslide/wsi_service_plugin_openslide/tests",
    "wsi_service_base_plugins/pil/wsi_service_plugin_pil/tests",
    "wsi_service_base_plugins/tifffile/wsi_service_plugin_tifffile/tests",
    "wsi_service_base_plugins/wsidicom/wsi_service_plugin_wsidicom/tests"
]<|MERGE_RESOLUTION|>--- conflicted
+++ resolved
@@ -1,10 +1,6 @@
 [tool.poetry]
 name = "wsi-service"
-<<<<<<< HEAD
 version = "0.8.0"
-=======
-version = "0.7.30"
->>>>>>> 6db09dca
 description = "EMPAIA WSI Service to stream whole slide images"
 authors = ["EMPAIA <dev-support@empaia.org>"]
 license = "MIT"
