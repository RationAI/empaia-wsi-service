--- conflicted
+++ resolved
@@ -1,10 +1,6 @@
 [tool.poetry]
 name = "wsi-service"
-<<<<<<< HEAD
 version = "0.10.0"
-=======
-version = "0.9.6"
->>>>>>> e622aa46
 description = "EMPAIA WSI Service to stream whole slide images"
 authors = ["EMPAIA <dev-support@empaia.org>"]
 license = "MIT"
