--- conflicted
+++ resolved
@@ -17,13 +17,8 @@
 @pytest.mark.parametrize(
     "slide_id, channels, channel_depth, num_levels, pixel_size_nm, tile_size, x, y",
     [
-<<<<<<< HEAD
         ("4b0ec5e0ec5e5e05ae9e500857314f20", 3, 8, 12, 50, (128, 128), 46000, 32914),  # tiff
         ("f863c2ef155654b1af0387acc7ebdb60", 3, 8, 7, 499, (256, 256), 46000, 32914),  # svs
-=======
-        ("4b0ec5e0ec5e5e05ae9e500857314f20", 12, 50, (128, 128), 46000, 32914),  # tiff
-        ("f863c2ef155654b1af0387acc7ebdb60", 7, 499, (256, 256), 46000, 32914),  # svs
->>>>>>> 24ecc7bf
         (
             "c801ce3d1de45f2996e6a07b2d449bca",
             3,
@@ -304,7 +299,7 @@
     setup_mock(kwargs)
     level = 3
     response = client.get(
-        f"/slides/{slide_id}/region/level/{level}/start/{start_point[0]}/{start_point[1]}/size/{size[0]}/{size[1]}?image_format={image_format}&image_quality={image_quality}",
+        f"/v1/slides/{slide_id}/region/level/{level}/start/{start_point[0]}/{start_point[1]}/size/{size[0]}/{size[1]}?image_format={image_format}&image_quality={image_quality}",
         stream=True,
     )
     assert response.status_code == 200
