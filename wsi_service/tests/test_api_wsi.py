import pytest
import requests_mock

from wsi_service import settings
from wsi_service.models.slide import SlideInfo
from wsi_service.tests.test_api_helpers import client, get_image, setup_mock


@requests_mock.Mocker(real_http=True, kw="requests_mock")
@pytest.mark.parametrize(
    "slide_id, num_levels, pixel_size_nm, tile_size, x, y",
    [
        ("4b0ec5e0ec5e5e05ae9e500857314f20", 16, 499, (128, 128), 46000, 32914),  # tiff
        ("f863c2ef155654b1af0387acc7ebdb60", 16, 499, (256, 256), 46000, 32914),  # svs
        (
            "c801ce3d1de45f2996e6a07b2d449bca",
            17,
            227,
            (4096, 8),
            122880,
            110592,
        ),  # ndpi
        (
            "7304006194f8530b9e19df1310a3670f",
            17,
            234,
            (256, 256),
            101832,
            219976,
        ),  # mrxs
    ],
)
def test_get_slide_info_valid(
    client, slide_id, num_levels, pixel_size_nm, tile_size, x, y, **kwargs
):
    setup_mock(kwargs)
    response = client.get(f"/slides/{slide_id}/info")
    assert response.status_code == 200
    slide_info = SlideInfo.parse_obj(response.json())
    assert slide_info.num_levels == num_levels
    assert round(slide_info.pixel_size_nm.x) == pixel_size_nm
    assert round(slide_info.pixel_size_nm.y) == pixel_size_nm
    assert slide_info.extent.x == x
    assert slide_info.extent.y == y
    assert slide_info.tile_extent.x == tile_size[0]
    assert slide_info.tile_extent.y == tile_size[1]


@requests_mock.Mocker(real_http=True, kw="requests_mock")
@pytest.mark.parametrize(
    "image_format, image_quality",
    [
        ("jpeg", 90),
        ("jpeg", 95),
        ("png", 0),
        ("png", 1),
        ("bmp", 0),
        ("gif", 0),
        ("tiff", 0),
    ],
)
@pytest.mark.parametrize(
    "slide_id, return_value, testpixel",
    [
        ("4b0ec5e0ec5e5e05ae9e500857314f20", 200, (247, 250, 249)),
        ("f863c2ef155654b1af0387acc7ebdb60", 200, (244, 249, 247)),
        ("c801ce3d1de45f2996e6a07b2d449bca", 200, (211, 199, 221)),
        ("7304006194f8530b9e19df1310a3670f", 200, (226, 155, 217)),
    ],
)
def test_get_slide_thumbnail_valid(
    client,
    image_format,
    image_quality,
    slide_id,
    return_value,
    testpixel,
    **kwargs,
):
    setup_mock(kwargs)
    max_size_x = 21
    max_size_y = 22
    response = client.get(
        f"/slides/{slide_id}/thumbnail/max_size/{max_size_x}/{max_size_y}?image_format={image_format}&image_quality={image_quality}",
        stream=True,
    )
    assert response.status_code == return_value
    assert response.headers["content-type"] == f"image/{image_format}"
    image = get_image(response)
    x, y = image.size
    assert (x == max_size_x) or (y == max_size_y)
    if image_format in ["png", "bmp", "tiff"]:
        assert image.getpixel((5, 5)) == testpixel


@requests_mock.Mocker(real_http=True, kw="requests_mock")
@pytest.mark.parametrize(
    "image_format, image_quality",
    [
        ("jpeg", 90),
        ("jpeg", 95),
        ("png", 0),
        ("png", 1),
        ("bmp", 0),
        ("gif", 0),
        ("tiff", 0),
    ],
)
@pytest.mark.parametrize(
    "slide_id, has_label",
    [
        ("4b0ec5e0ec5e5e05ae9e500857314f20", False),
        ("f863c2ef155654b1af0387acc7ebdb60", True),
        ("c801ce3d1de45f2996e6a07b2d449bca", False),
        ("7304006194f8530b9e19df1310a3670f", True),
    ],
)
def test_get_slide_label_valid(
    client, image_format, image_quality, slide_id, has_label, **kwargs
):
    setup_mock(kwargs)
    response = client.get(
        f"/slides/{slide_id}/label?image_format={image_format}&image_quality={image_quality}",
        stream=True,
    )
    if has_label:
        assert response.status_code == 200
        assert response.headers["content-type"] == f"image/{image_format}"
        image = get_image(response)
        if image_format in ["png", "bmp", "tiff"] and slide_id in [
            "4b0ec5e0ec5e5e05ae9e500857314f20",
            "f863c2ef155654b1af0387acc7ebdb60",
            "c801ce3d1de45f2996e6a07b2d449bca",
        ]:
            image.thumbnail((1, 1))
            assert image.getpixel((0, 0)) == (126, 91, 50)
    else:
        assert response.status_code == 404


@requests_mock.Mocker(real_http=True, kw="requests_mock")
@pytest.mark.parametrize(
    "image_format, image_quality",
    [
        ("jpeg", 90),
        ("jpeg", 95),
        ("png", 0),
        ("png", 1),
        ("bmp", 0),
        ("gif", 0),
        ("tiff", 0),
    ],
)
@pytest.mark.parametrize(
    "slide_id, return_value, testpixel",
    [
        ("4b0ec5e0ec5e5e05ae9e500857314f20", 404, ()),
        ("f863c2ef155654b1af0387acc7ebdb60", 200, (178, 181, 179)),
        ("c801ce3d1de45f2996e6a07b2d449bca", 200, (200, 196, 198)),
        ("7304006194f8530b9e19df1310a3670f", 200, (211, 211, 211)),
    ],
)
def test_get_slide_macro_valid(
    client,
    image_format,
    image_quality,
    slide_id,
    return_value,
    testpixel,
    **kwargs,
):
    setup_mock(kwargs)
    response = client.get(
        f"/slides/{slide_id}/macro?image_format={image_format}&image_quality={image_quality}",
        stream=True,
    )
    assert response.status_code == return_value
    if return_value == 200:
        assert response.headers["content-type"] == f"image/{image_format}"
        image = get_image(response)
        if image_format in ["png", "bmp", "tiff"]:
            image.thumbnail((1, 1))
            assert image.getpixel((0, 0)) == testpixel


@requests_mock.Mocker(real_http=True, kw="requests_mock")
@pytest.mark.parametrize(
    "image_format, image_quality",
    [
        ("jpeg", 90),
        ("jpeg", 95),
        ("png", 0),
        ("png", 1),
        ("bmp", 0),
        ("gif", 0),
        ("tiff", 0),
    ],
)
@pytest.mark.parametrize(
    "slide_id,  testpixel, start_x, start_y",
    [
        ("4b0ec5e0ec5e5e05ae9e500857314f20", (223, 217, 222), 15000, 15000),
        ("f863c2ef155654b1af0387acc7ebdb60", (223, 217, 222), 15000, 15000),
        ("c801ce3d1de45f2996e6a07b2d449bca", (218, 217, 225), 15000, 15000),
        ("7304006194f8530b9e19df1310a3670f", (221, 170, 219), 50000, 90000),
    ],
)
def test_get_slide_region_valid(
    client,
    image_format,
    image_quality,
    slide_id,
    testpixel,
    start_x,
    start_y,
    **kwargs,
):
    setup_mock(kwargs)
    level = 0
    size_x = 345
    size_y = 543
    response = client.get(
        f"/slides/{slide_id}/region/level/{level}/start/{start_x}/{start_y}/size/{size_x}/{size_y}?image_format={image_format}&image_quality={image_quality}",
        stream=True,
    )
    assert response.status_code == 200
    assert response.headers["content-type"] == f"image/{image_format}"
    image = get_image(response)
    x, y = image.size
    assert (x == size_x) or (y == size_y)
    if image_format in ["png", "bmp", "tiff"]:
        image.thumbnail((1, 1))
        assert image.getpixel((0, 0)) == testpixel


@requests_mock.Mocker(real_http=True, kw="requests_mock")
@pytest.mark.parametrize(
    "image_format, image_quality",
    [
        ("jpeg", 90),
        ("jpeg", 95),
        ("png", 0),
        ("png", 1),
        ("bmp", 0),
        ("gif", 0),
        ("tiff", 0),
    ],
)
@pytest.mark.parametrize(
    "slide_id,  testpixel, tile_x, tile_y, tile_size",
    [
        ("4b0ec5e0ec5e5e05ae9e500857314f20", (243, 243, 243), 21, 22, (128, 128)),
        ("f863c2ef155654b1af0387acc7ebdb60", (246, 246, 246), 21, 22, (256, 256)),
        ("c801ce3d1de45f2996e6a07b2d449bca", (137, 143, 140), 21, 22, (4096, 8)),
        ("7304006194f8530b9e19df1310a3670f", (255, 255, 255), 60, 60, (256, 256)),
    ],
)
def test_get_slide_tile_valid(
    client,
    image_format,
    image_quality,
    slide_id,
    testpixel,
    tile_x,
    tile_y,
    tile_size,
    **kwargs,
):
    setup_mock(kwargs)
    level = 0
    response = client.get(
        f"/slides/{slide_id}/tile/level/{level}/tile/{tile_x}/{tile_y}?image_format={image_format}&image_quality={image_quality}",
        stream=True,
    )
    assert response.status_code == 200
    assert response.headers["content-type"] == f"image/{image_format}"
    image = get_image(response)
    x, y = image.size
    assert (x == tile_size[0]) or (y == tile_size[1])
    if image_format in ["png", "bmp", "tiff"]:
        image.thumbnail((1, 1))
        assert image.getpixel((0, 0)) == testpixel


@requests_mock.Mocker(real_http=True, kw="requests_mock")
@pytest.mark.parametrize(
<<<<<<< HEAD
    "image_format, image_quality",
    [
        ("jpeg", 90),
    ],
)
@pytest.mark.parametrize(
    "slide_id",
    [
        "4b0ec5e0ec5e5e05ae9e500857314f20",
    ],
)
@pytest.mark.parametrize(
    "tile_x, level, expected_response",
    [
        (10, 1, 200),  # ok
        (10, 0, 200),  # ok
        (10, -1, 422),  # level -1 fails
        (10, 15, 200),  # level 15 ist coarsest level
        (10, 16, 422),  # level fails
    ],
)
def test_get_slide_tile_invalid(
    client,
    image_format,
    image_quality,
    slide_id,
    tile_x,
    level,
    expected_response,
    **kwargs,
):
    setup_mock(kwargs)
    response = client.get(
        f"/slides/{slide_id}/tile/level/{level}/tile/{tile_x}/{tile_x}?image_format={image_format}&image_quality={image_quality}",
        stream=True,
    )
    assert response.status_code == expected_response
=======
    "tile_size",
    [-1, 0, 1, 2500, 2501, 5000, 10000],
)
def test_get_region_maximum_extent(
    client,
    tile_size,
    **kwargs,
):
    wsi_settings = settings.Settings()
    setup_mock(kwargs)
    level = 5
    start_x = 13
    start_y = 23
    slide_id = "4b0ec5e0ec5e5e05ae9e500857314f20"
    response = client.get(
        f"/slides/{slide_id}/region/level/{level}/start/{start_x}/{start_y}/size/{tile_size}/{tile_size}",
        stream=True,
    )
    if tile_size * tile_size > wsi_settings.max_returned_region_size:
        assert response.status_code == 413  # payload too large
    elif tile_size <= 0:
        assert response.status_code == 422  # Unprocessable Entity
    else:
        assert response.status_code == 200
>>>>>>> d6aad686
<|MERGE_RESOLUTION|>--- conflicted
+++ resolved
@@ -1,6 +1,5 @@
 import pytest
 import requests_mock
-
 from wsi_service import settings
 from wsi_service.models.slide import SlideInfo
 from wsi_service.tests.test_api_helpers import client, get_image, setup_mock
@@ -284,7 +283,6 @@
 
 @requests_mock.Mocker(real_http=True, kw="requests_mock")
 @pytest.mark.parametrize(
-<<<<<<< HEAD
     "image_format, image_quality",
     [
         ("jpeg", 90),
@@ -322,7 +320,10 @@
         stream=True,
     )
     assert response.status_code == expected_response
-=======
+
+
+@requests_mock.Mocker(real_http=True, kw="requests_mock")
+@pytest.mark.parametrize(
     "tile_size",
     [-1, 0, 1, 2500, 2501, 5000, 10000],
 )
@@ -346,5 +347,4 @@
     elif tile_size <= 0:
         assert response.status_code == 422  # Unprocessable Entity
     else:
-        assert response.status_code == 200
->>>>>>> d6aad686
+        assert response.status_code == 200